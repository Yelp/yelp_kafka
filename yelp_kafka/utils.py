--- conflicted
+++ resolved
@@ -6,13 +6,8 @@
 log = logging.getLogger(__name__)
 
 
-<<<<<<< HEAD
 def get_kafka_topics(kafkaclient):
-=======
-def get_kafka_topics(brokers_list):
     """Connect to kafka and fetch all the topics/partitions."""
-    kafkaclient = KafkaClient(brokers_list)
->>>>>>> 7cc8073a
     try:
         kafkaclient.load_metadata_for_topics()
     except KafkaUnavailableError:
