class YelpKafkaError(Exception):
    """Base class for yelp_kafka errors."""
    pass


class DiscoveryError(YelpKafkaError):
    """Errors while using discovery functions."""
    pass


class ConsumerError(YelpKafkaError):
    """Error in consumer."""
    pass


class ConfigurationError(YelpKafkaError):
    """Error in configuration. For example. Missing configuration file
    or misformatted configuration."""
    pass


class ProcessMessageError(YelpKafkaError):
    """Error processing a message from kafka."""
    pass


class ConsumerGroupError(YelpKafkaError):
    """Error in the consumer group"""
    pass


class PartitionerError(YelpKafkaError):
<<<<<<< HEAD
    """Error in the partitioner"""
=======
    pass


class UnknownTopic(YelpKafkaError):
    pass


class UnknownPartitions(YelpKafkaError):
>>>>>>> adb0e273
    pass<|MERGE_RESOLUTION|>--- conflicted
+++ resolved
@@ -30,9 +30,7 @@
 
 
 class PartitionerError(YelpKafkaError):
-<<<<<<< HEAD
     """Error in the partitioner"""
-=======
     pass
 
 
@@ -41,5 +39,4 @@
 
 
 class UnknownPartitions(YelpKafkaError):
->>>>>>> adb0e273
     pass