import logging
from multiprocessing import Event
from multiprocessing import Lock
from multiprocessing import Process
import time
import os
import signal
import traceback

from yelp_kafka.error import (
    ConsumerGroupError,
    PartitionerError,
    PartitionerZookeeperError,
)
from yelp_kafka.error import ProcessMessageError
from yelp_kafka.partitioner import Partitioner
from yelp_kafka.consumer import KafkaSimpleConsumer


DEFAULT_REFRESH_TIMEOUT_IN_SEC = 0.5


class ConsumerGroup(object):
    """Single process consumer group.
    Support partitions distribution for a single topic
    between many consumer instances.

    If the topic consists of only one partition, only one consumer belonging
    to the group will be able to consume messages. The other consumers will
    stay idle, ready to take over the active consumer in case of failures.
    If the topic consists of many partitions and only one consumer has
    joined the group, the consumer will consume messages
    from all the partitions. Finally if the topic consists of many
    partitions and there are many consumers, each consumer will pick up
    a subset of partitions and consume from them.

    Example:

    .. code-block:: python

       from yelp_kafka import discovery
       from yelp_kafka.config import KafkaConsumerConfig
       from yelp_kafka.consumer_group import ConsumerGroup

       cluster = discovery.get_local_cluster('standard')
       config = KafkaConsumerConfig('my_group', cluster)

       def my_process_function(message):
           partition, offset, key, value = message
           print partition, offset, key, value

       consumer = ConsumerGroup('test_topic', config, my_process_function)
       consumer.run()

    :param topics: topics to consume from
    :type topics: list
    :param config: yelp_kakfa config. See :py:mod:`yelp_kafka.config`
    :type config: dict
    :param process_func: function used to process the message.
        This function should accept a :py:data:`yelp_kafka.consumer.Message`
        as parameter.
    """

    def __init__(self, topic, config, process_func):
        self.log = logging.getLogger(self.__class__.__name__)
        self.config = config
        self.topic = topic
        self.partitioner = Partitioner(
            config,
            topic if isinstance(topic, list) else [topic],
            self._acquire,
            self._release
        )
        self.consumer = None
        self.process = process_func

    def run(self, refresh_timeout=DEFAULT_REFRESH_TIMEOUT_IN_SEC):
        """Create the group, instantiate a consumer and consume message
        from kafka. The refresh timeout shouldn't be too high in order to
        allow the consumers to stay updated with the group changes.

        :param refresh_timeout: waiting timeout in secs to refresh
            the consumer group. It should never be greater than
            'zk_partitioner_cooldown' to avoid wasting time resetting
            the partitioner many times upon changes.
            See :py:mod:`yelp_kafka.config`
            Default: 5 seconds.
        """
<<<<<<< HEAD
        with self.partitioner:
            while True:
                self._consume(refresh_timeout)
=======
        self.partitioner.start()
        while True:
            self.consume(refresh_timeout)
>>>>>>> 568e9d3b

    def consume(self, refresh_timeout):
        """Consume messages from kafka and refresh the group
        upon timeout expiration.

        :param refresh_timeout: refresh period for consumer group
        """
        timeout = time.time() + refresh_timeout
        if self.consumer:
            for message in self.consumer:
                try:
                    self.process(message)
                except:
                    trace = traceback.format_exc()
                    self.log.exception(
                        "Error processing message: %s",
                        message,
                    )
                    raise ProcessMessageError(
                        "Error processing message: {0}\n\nException "
                        "caught inside processing message function:\n{1}"
                        .format(
                            message,
                            trace,
                        )
                    )
                if time.time() > timeout:
                    break
        try:
            self.partitioner.refresh()
        except (PartitionerZookeeperError, PartitionerError):
            self.log.exception("Encountered a partitioner error")
            raise

    def _acquire(self, partitions):
        """Create a consumer ready to consume from kafka.

        .. note: This function should only by called by the partitioner.
           The partitioner executes _acquire when the partition group
           changes and the partitions have been acquired.
        """
        if partitions.get(self.topic):
            self.consumer = KafkaSimpleConsumer(self.topic, self.config,
                                                partitions[self.topic])
            try:
                # We explicitly catch and log the exception.
                self.consumer.connect()
            except:
                self.log.exception(
                    "Consumer topic %s, partition %s, config %s:"
                    " failed connecting to kafka",
                    self.topic,
                    partitions,
                    self.config,
                )
                raise

    def _release(self, partitions):
        """Release the consumer.

        .. note: This function should only by called by the partitioner.
           The partitioner executes _release when it has to release the
           acquired partitions.
        """
        if self.consumer:
            self.consumer.close()
            self.consumer = None


class MultiprocessingConsumerGroup(object):
    """Multiprocessing consumer group allows to consume
    from multiple topics at once. It spawns a python process
    for each assigned partition.
    It also implements monitoring for the running consumers and
    is able to restart restart these upon failures.

    .. note: This class is thread safe.

    Example:

    .. code-block:: python

       from threading import Thread
       from yelp_kafka import discovery
       from yelp_kafka.config import KafkaConsumerConfig
       from yelp_kafka.consumer import KafkaConsumer
       from yelp_kafka.consumer_group import MultiprocessingConsumerGroup

       class MyConsumer(KafkaConsumerBase):

           def __init__(topic, config, partitions):
               super(MyConsumer, self).__init__(topic, config, partitions)

           def initialize(self):
               print "Initializing.. Usually you want to set the logger here"

           def dispose(self):
               print "Dying..."

           def process(self, message):
               partition, offset, key, value = message
               print partition, offset, key, value

       cluster = discovery.get_local_cluster('standard')
       config = KafkaConsumerConfig('my_group', cluster)

       group = MultiprocessingConsumerGroup(
           ['topic1', 'topic2'],
           config,
           MyConsumer,
       )
       group_thread = Thread(target=group.start_group)
       group_thread.start()
       # Do some other cool stuff here like sleep
       time.sleep(600)
       group.stop_group()

    :param topics: a list of topics to consume from.
    :type topics: list
    :param config: yelp_kakfa config. See :py:mod:`yelp_kafka.config`
    :type config: dict
    :param consumer_factory: the function used to instantiate the consumer.
        the consumer_factory must have the same argument list of
        :py:class:`yelp_kafka.consumer.KafkaConsumerBase`. It has to return
        an instance of a subclass of
        :py:class:`yelp_kafka.consumer.KafkaConsumerBase`.
    """
    def __init__(self, topics, config, consumer_factory):
        self.config = config
        self.termination_flag = None
        self.partitioner = Partitioner(
            config,
            topics,
            self.acquire,
            self.release,
        )
        self.consumers = None
        self.consumers_lock = Lock()
        self.consumer_procs = {}
        self.consumer_factory = consumer_factory
        self.log = logging.getLogger(self.__class__.__name__)

    def start_group(self, refresh_timeout=DEFAULT_REFRESH_TIMEOUT_IN_SEC):
        """Start the consumer group.

        :param refresh_timeout: waiting timeout in secs to refresh
            the consumer group. It should never be greater than
            'zk_partitioner_cooldown' to avoid wasting time resetting
            the partitioner many times upon changes.
            See :py:mod:`yelp_kafka.config`
            Default: 5 seconds.

        .. note: this function does not return. You may want to run it into
            a separate thread.

        """
        # Create the termination flag
        self.termination_flag = Event()

        with self.partitioner:
            while not self.termination_flag.is_set():
                self.termination_flag.wait(refresh_timeout)
                self.monitor()
                try:
                    self.partitioner.refresh()
                except (PartitionerZookeeperError, PartitionerError):
                    self.log.exception("Encountered a partitioner error")
                    raise

    def stop_group(self):
        """Set the termination flag to stop the group.

        :raises: ConsumerGroupError is the group has not been started, yet.
        """
        if not self.termination_flag:
            raise ConsumerGroupError("Group not running")
        self.termination_flag.set()

    def acquire(self, partitions):
        """Acquire kafka topics-[partitions] and start the
        consumers for them.
        """
        self.log.debug("Acquired partitions: %s", partitions)
        with self.consumers_lock:
            self.consumers = self.start(
                partitions
            )
            self.log.debug("Allocated consumers %s", self.consumers)

    def start(self, acquired_partitions):
        """Start a consumer process for each acquired partition.
        Use consumer_factory to create a consumer instance. Then
        start a new process on the method run.

        :param acquired_partitions: acquired topics partitions
        :type: dict {<topic>: <[partitions]>}
        """
        # TODO KAFKA-72: We create a consumer process for each partition.
        # There can be too many consumers in case we have a lot of
        # partitions and just a worker instance.
        # We should make this smarter and allow the user to decide
        # how many processes/partitions allocate.
        for topic, partitions in acquired_partitions.iteritems():
            for p in partitions:
                self.log.info(
                    "Creating consumer topic = %s, config = %s,"
                    " partition = %s", topic, self.config, p
                )
                consumer = self.consumer_factory(topic, self.config, [p])
                self.consumer_procs[self.start_consumer(consumer)] = consumer
        return self.consumer_procs.values()

    def start_consumer(self, consumer):
        """Create a new consumer process"""
        try:
            proc = Process(
                target=consumer.run,
                name='Consumer-{0}-{1}'.format(
                    consumer.topic,
                    consumer.partitions,
                ),
            )
            proc.daemon = True
            proc.start()
        except Exception:
            self.log.error(
                "Impossible to start a new consumer."
                "Topic: %s. Partition: %s.",
                consumer.topic,
                consumer.partitions,
            )
            raise ConsumerGroupError(
                "Error starting a new consumer."
                "Topic: {topic}. Partition: {partitions}.".format(
                    topic=consumer.topic,
                    partitions=consumer.partitions,
                ),
            )
        return proc

    def release(self, partitions):
        """Terminate all the consumer processes"""
        self.log.info("Terminating consumer group")
        for consumer in self.consumer_procs.itervalues():
            consumer.terminate()

        timeout = time.time() + self.config.max_termination_timeout_secs
        while (
            time.time() <= timeout and any(
                [proc.is_alive() for proc in self.consumer_procs.iterkeys()]
            )
        ):
            continue

        for proc, consumer in self.consumer_procs.iteritems():
            if proc.is_alive():
                os.kill(proc.pid, signal.SIGKILL)
                self.log.error(
                    "Process %s, topic %s, partitions %s:"
                    "killed due to timeout",
                    proc.name,
                    consumer.topic,
                    consumer.partitions,
                )
        self.consumer_procs.clear()
        with self.consumers_lock:
            self.consumers = None

    def monitor(self):
        """Respawn consumer processes upon failures."""
        # We don't use the iterator because the dict may change during the loop
        for proc, consumer in self.consumer_procs.items():
            if not proc.is_alive():
                self.log.error(
                    "consumer process %s topic %s partitions %s: "
                    "died exit status %s",
                    proc.name,
                    consumer.topic,
                    consumer.partitions, proc.exitcode,
                )
                # Restart consumer process
                self.consumer_procs[self.start_consumer(consumer)] = consumer
                # Remove dead process
                del self.consumer_procs[proc]

    def get_consumers(self):
        """Get a copy of the allocated consumers.

        :returns: A copy of allocated consumers
        :rtype: list
        """
        with self.consumers_lock:
            if self.consumers is not None:
                return self.consumers[:]
            return None<|MERGE_RESOLUTION|>--- conflicted
+++ resolved
@@ -86,15 +86,9 @@
             See :py:mod:`yelp_kafka.config`
             Default: 5 seconds.
         """
-<<<<<<< HEAD
         with self.partitioner:
             while True:
-                self._consume(refresh_timeout)
-=======
-        self.partitioner.start()
-        while True:
-            self.consume(refresh_timeout)
->>>>>>> 568e9d3b
+                self.consume(refresh_timeout)
 
     def consume(self, refresh_timeout):
         """Consume messages from kafka and refresh the group
