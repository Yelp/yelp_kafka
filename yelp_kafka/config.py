--- conflicted
+++ resolved
@@ -1,16 +1,10 @@
-<<<<<<< HEAD
 import logging
 import os
 import yaml
 
-from kafka.consumer import AUTO_COMMIT_MSG_COUNT
-from kafka.consumer import AUTO_COMMIT_INTERVAL
-from kafka.consumer import FETCH_MIN_BYTES
-=======
 from kafka.consumer.base import AUTO_COMMIT_MSG_COUNT
 from kafka.consumer.base import AUTO_COMMIT_INTERVAL
 from kafka.consumer.base import FETCH_MIN_BYTES
->>>>>>> 7f1139a8
 
 from yelp_kafka.error import ConsumerConfigurationError
 from yelp_kafka.error import ConfigurationError
@@ -52,12 +46,12 @@
         self.log = logging.getLogger(self.__class__.__name__)
         self.clusters = None
         self.region_to_cluster = None
-        self.get_kafka_cluster_config()
+        self.load_topology_config()
 
     def load_topology_config(self):
         """Load the topology configuration"""
         config_path = os.path.join(self.kakfa_topology_path,
-                                   '{0}.yaml'.format(self.cluster_id))
+                                   '{0}.yaml'.format(self.kafka_id))
         self.log.debug("Loading configuration from %s", config_path)
         if os.path.isfile(config_path):
             topology_config = load_yaml_config(config_path)
@@ -65,7 +59,7 @@
             raise ConfigurationError(
                 "Topology configuration {0} for cluster {1} "
                 "does not exist".format(
-                    config_path, self.cluster_id
+                    config_path, self.kafka_id
                 )
             )
         self.log.debug("Topology configuration %s", topology_config)
@@ -155,8 +149,9 @@
             # port)
             return [(host_port[0], host_port[1]) for host_port in zk_config]
         else:
-            raise ConfigurationError("Topology config for zookeeper cluster %s "
-                                     "does not exist", self.zookeeper_cluster)
+            raise ConfigurationError("Topology config %s for zookeeper cluster %s "
+                                     "does not exist", topology_file,
+                                     self.zookeeper_cluster)
 
     def __repr__(self):
         return ("ClusterConfig {0}, zookeeper_cluster {1}"
